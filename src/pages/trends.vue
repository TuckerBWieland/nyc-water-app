--- conflicted
+++ resolved
@@ -1,13 +1,9 @@
 <script setup>
 import { ref, onMounted } from 'vue';
 import RainfallSampleTrend from '../components/RainfallSampleTrend.vue';
-<<<<<<< HEAD
-import { isDarkMode, toggleDarkMode } from '../stores/theme';
-import { basePath } from '../utils/basePath';
-=======
 import { isDarkMode } from '../stores/theme';
 import ThemeToggleButton from '../components/ThemeToggleButton.vue';
->>>>>>> 8c0f1098
+
 
 const history = ref([]);
 const loading = ref(true);
